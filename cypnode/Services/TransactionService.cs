﻿// CYPNode by Matthew Hellyer is licensed under CC BY-NC-ND 4.0.
// To view a copy of this license, visit https://creativecommons.org/licenses/by-nc-nd/4.0

using System;
using System.Linq;
using System.Threading.Tasks;
using System.Collections.Generic;

using Microsoft.Extensions.Logging;

using Dawn;

using CYPCore.Models;
using CYPCore.Serf;
using CYPCore.Persistence;
using CYPCore.Extentions;
using CYPCore.Cryptography;
using CYPCore.Ledger;

namespace CYPNode.Services
{
    public class TransactionService : ITransactionService
    {
        private readonly IUnitOfWork _unitOfWork;
        private readonly IMempool _mempool;
        private readonly ILogger _logger;
        private readonly ISerfClient _serfClient;
        private readonly ISigning _signingProvider;

        /// <summary>
        ///
        /// </summary>
        /// <param name="unitOfWork"></param>
        /// <param name="mempool"></param>
        /// <param name="serfClient"></param>
        /// <param name="signingProvider"></param>
        /// <param name="logger"></param>
        public TransactionService(IUnitOfWork unitOfWork, IMempool mempool,
            ISerfClient serfClient, ISigning signingProvider, ILogger<TransactionService> logger)
        {
            _unitOfWork = unitOfWork;
            _mempool = mempool;
            _serfClient = serfClient;
            _signingProvider = signingProvider;
            _logger = logger;
        }

        /// <summary>
        /// Add transaction
        /// </summary>
        /// <param name="tx"></param>
        /// <returns></returns>
        public async Task<byte[]> AddTransaction(TransactionProto tx)
        {
            Guard.Argument(tx, nameof(tx)).NotNull();

            try
            {
                bool valid = tx.Validate().Any();
                if (!valid)
                {
                    bool delivered = await DeliveredTxExist(tx);
                    if (delivered)
                    {
                        return await Payload(tx, "K_Image exists.", true);
                    }

                    bool mempool = await MempoolTxExist(tx);
                    if (mempool)
                    {
                        return await Payload(tx, "Exists in mempool.", true);
                    }

                    var memPoolProto = await _mempool.AddMemPoolTransaction(MempoolProtoFactory(tx));
                    if (memPoolProto == null)
                    {
                        return await Payload(tx, "Unable to add txn mempool.", true);
                    }

                    return await Payload(memPoolProto.Block.Transaction, string.Empty, false);
                }
            }
            catch (Exception ex)
            {
                _logger.LogError($"<<< TransactionService.AddTransaction >>>: {ex}");
            }

            return await Payload(tx, "No message", true);
        }

        /// <summary>
        /// 
        /// </summary>
        /// <param name="txnId"></param>
        /// <returns></returns>
        public async Task<byte[]> GetTransaction(byte[] txnId)
        {
            Guard.Argument(txnId, nameof(txnId)).NotNull().MaxCount(48);

            byte[] transaction = null;

            try
            {
                var blockHeaders = await _unitOfWork.DeliveredRepository.WhereAsync(x => new ValueTask<bool>(x.Transactions.Any(t => t.TxnId.SequenceEqual(txnId))));
                if (blockHeaders.Any())
                {
                    var found = blockHeaders.First().Transactions.FirstOrDefault(x => x.TxnId.SequenceEqual(txnId));
                    if (found != null)
                    {
                        transaction = CYPCore.Helper.Util.SerializeProto(found.Vout);
                    }
                }
            }
            catch (Exception ex)
            {
                _logger.LogError($"<<< TransactionService.GetTransaction >>>: {ex}");
            }

            return transaction;
        }

        /// <summary>
        /// 
        /// </summary>
<<<<<<< HEAD
        /// <returns></returns>
        public async Task<byte[]> GetSafeguardTransactions()
        {
            byte[] result = null;

            try
            {
                int count = await _unitOfWork.DeliveredRepository.CountAsync();
                var last = await _unitOfWork.DeliveredRepository.LastOrDefaultAsync();

                if (last != null)
                {
                    int height = (int)last.Height - count;

                    height = height > 0 ? 0 : height;

                    var blockHeaders = await _unitOfWork.DeliveredRepository.RangeAsync(height, 147);

                    if (blockHeaders?.Any() == true)
                    {
                        result = CYPCore.Helper.Util.SerializeProto(blockHeaders);
                    }
                }
            }
            catch (Exception ex)
            {
                _logger.LogError($"<<< TransactionService.GetSafeguardTransactions >>>: {ex}");
            }

            return result;
        }

        /// <summary>
        /// 
        /// </summary>
        /// <param name="key"></param>
        /// <param name="skip"></param>
        /// <param name="take"></param>
        /// <returns></returns>
        public async Task<byte[]> GetTransactions(string key, int skip, int take)
        {
            Guard.Argument(key, nameof(key)).NotNull().NotEmpty().NotWhiteSpace();
            Guard.Argument(skip, nameof(skip)).NotNegative();
            Guard.Argument(take, nameof(take)).NotNegative();

            byte[] result = null;

            try
            {
                result = await GetTransactions(key);
            }
            catch (Exception ex)
            {
                _logger.LogError($"<<< TransactionService.GetTransactions >>>: {ex}");
            }

            return result;
        }

        /// <summary>
        /// 
        /// </summary>
        /// <param name="skip"></param>
        /// <param name="take"></param>
        /// <returns></returns>
        public async Task<byte[]> GetTransactions(int skip, int take)
        {
            Guard.Argument(skip, nameof(skip)).NotNegative();
            Guard.Argument(take, nameof(take)).NotNegative();

            byte[] result = null;

            try
            {
                var blockIds = await _unitOfWork.InterpretedRepository.RangeAsync(skip, take);
                if (blockIds?.Any() == true)
                {
                    result = CYPCore.Helper.Util.SerializeProto(blockIds);
                }
            }
            catch (Exception ex)
            {
                _logger.LogError($"<<< TransactionService.GetTransactions >>>: {ex}");
            }

            return result;
        }

        /// <summary>
        /// Gets transactions.
        /// TODO: Check deletion. Function body is commented out.
        /// </summary>
        /// <returns>List of transactions.</returns>
        /// <param name="key">Key.</param>
        public async Task<byte[]> GetTransactions(string key)
        {
            //if (string.IsNullOrEmpty(key))
            //    throw new ArgumentNullException(nameof(key));

            //byte[] result = null;

            //try
            //{
            //    var blockIds = await _unitOfWork.InterpretedRepository.WhereAsync(x => new ValueTask<bool>(x.SignedBlock.Transaction.PreImage.Equals(key)));
            //    if (blockIds?.Any() == true)
            //    {
            //        result = TGMCore.Helper.Util.SerializeProto(blockIds);
            //    }
            //}
            //catch (Exception ex)
            //{
            //    _logger.LogError($"<<< TransactionService.GetTransactions >>>: {ex}");
            //}

            //return result;

            return null;
        }

        /// <summary>
        /// 
        /// </summary>
=======
>>>>>>> 449f6268
        /// <param name="tx"></param>
        /// <returns></returns>
        private MemPoolProto MempoolProtoFactory(TransactionProto tx)
        {
            return new()
            {
                Block = new InterpretedProto
                {
                    Hash = tx.ToKeyImage().ByteToHex(),
                    Node = _serfClient.P2PConnectionOptions.ClientId,
                    Round = 0,
                    Transaction = tx
                },
                Deps = new List<DepProto>()
            };
        }

        /// <summary>
        /// 
        /// </summary>
        /// <param name="tx"></param>
        /// <returns></returns>
        private async Task<bool> MempoolTxExist(TransactionProto tx)
        {
            var memPool = await _unitOfWork.MemPoolRepository.FirstOrDefaultAsync(x =>
                x.Block.Hash.Equals(tx.ToHash().ByteToHex()) &&
                x.Block.Transaction.Ver == tx.Ver &&
                x.Block.Node == _serfClient.P2PConnectionOptions.ClientId);

            return memPool != null;
        }

        /// <summary>
        /// 
        /// </summary>
        /// <param name="tx"></param>
        /// <returns></returns>
        private async Task<bool> DeliveredTxExist(TransactionProto tx)
        {
            foreach (var vin in tx.Vin)
            {
                var exists = await _unitOfWork.DeliveredRepository
                    .FirstOrDefaultAsync(x => x.Transactions.Any(t => t.Vin.First().Key.K_Image.SequenceEqual(vin.Key.K_Image)));

                if (exists != null)
                {
                    return true;
                }
            }

            return false;
        }

        /// <summary>
        /// 
        /// </summary>
        /// <param name="tx"></param>
        /// <param name="message"></param>
        /// <param name="isError"></param>
        /// <returns></returns>
        private async Task<byte[]> Payload(TransactionProto tx, string message, bool isError)
        {
            byte[] data = CYPCore.Helper.Util.SerializeProto(tx);
            var payload = new PayloadProto
            {
                Error = isError,
                Message = message,
                Node = _serfClient.P2PConnectionOptions.ClientId,
                Payload = data,
                PublicKey = await _signingProvider.GePublicKey(_signingProvider.DefaultSigningKeyName),
                Signature = await _signingProvider.Sign(_signingProvider.DefaultSigningKeyName, CYPCore.Helper.Util.SHA384ManagedHash(data))
            };

            return CYPCore.Helper.Util.SerializeProto(payload);
        }
    }
}<|MERGE_RESOLUTION|>--- conflicted
+++ resolved
@@ -122,131 +122,6 @@
         /// <summary>
         /// 
         /// </summary>
-<<<<<<< HEAD
-        /// <returns></returns>
-        public async Task<byte[]> GetSafeguardTransactions()
-        {
-            byte[] result = null;
-
-            try
-            {
-                int count = await _unitOfWork.DeliveredRepository.CountAsync();
-                var last = await _unitOfWork.DeliveredRepository.LastOrDefaultAsync();
-
-                if (last != null)
-                {
-                    int height = (int)last.Height - count;
-
-                    height = height > 0 ? 0 : height;
-
-                    var blockHeaders = await _unitOfWork.DeliveredRepository.RangeAsync(height, 147);
-
-                    if (blockHeaders?.Any() == true)
-                    {
-                        result = CYPCore.Helper.Util.SerializeProto(blockHeaders);
-                    }
-                }
-            }
-            catch (Exception ex)
-            {
-                _logger.LogError($"<<< TransactionService.GetSafeguardTransactions >>>: {ex}");
-            }
-
-            return result;
-        }
-
-        /// <summary>
-        /// 
-        /// </summary>
-        /// <param name="key"></param>
-        /// <param name="skip"></param>
-        /// <param name="take"></param>
-        /// <returns></returns>
-        public async Task<byte[]> GetTransactions(string key, int skip, int take)
-        {
-            Guard.Argument(key, nameof(key)).NotNull().NotEmpty().NotWhiteSpace();
-            Guard.Argument(skip, nameof(skip)).NotNegative();
-            Guard.Argument(take, nameof(take)).NotNegative();
-
-            byte[] result = null;
-
-            try
-            {
-                result = await GetTransactions(key);
-            }
-            catch (Exception ex)
-            {
-                _logger.LogError($"<<< TransactionService.GetTransactions >>>: {ex}");
-            }
-
-            return result;
-        }
-
-        /// <summary>
-        /// 
-        /// </summary>
-        /// <param name="skip"></param>
-        /// <param name="take"></param>
-        /// <returns></returns>
-        public async Task<byte[]> GetTransactions(int skip, int take)
-        {
-            Guard.Argument(skip, nameof(skip)).NotNegative();
-            Guard.Argument(take, nameof(take)).NotNegative();
-
-            byte[] result = null;
-
-            try
-            {
-                var blockIds = await _unitOfWork.InterpretedRepository.RangeAsync(skip, take);
-                if (blockIds?.Any() == true)
-                {
-                    result = CYPCore.Helper.Util.SerializeProto(blockIds);
-                }
-            }
-            catch (Exception ex)
-            {
-                _logger.LogError($"<<< TransactionService.GetTransactions >>>: {ex}");
-            }
-
-            return result;
-        }
-
-        /// <summary>
-        /// Gets transactions.
-        /// TODO: Check deletion. Function body is commented out.
-        /// </summary>
-        /// <returns>List of transactions.</returns>
-        /// <param name="key">Key.</param>
-        public async Task<byte[]> GetTransactions(string key)
-        {
-            //if (string.IsNullOrEmpty(key))
-            //    throw new ArgumentNullException(nameof(key));
-
-            //byte[] result = null;
-
-            //try
-            //{
-            //    var blockIds = await _unitOfWork.InterpretedRepository.WhereAsync(x => new ValueTask<bool>(x.SignedBlock.Transaction.PreImage.Equals(key)));
-            //    if (blockIds?.Any() == true)
-            //    {
-            //        result = TGMCore.Helper.Util.SerializeProto(blockIds);
-            //    }
-            //}
-            //catch (Exception ex)
-            //{
-            //    _logger.LogError($"<<< TransactionService.GetTransactions >>>: {ex}");
-            //}
-
-            //return result;
-
-            return null;
-        }
-
-        /// <summary>
-        /// 
-        /// </summary>
-=======
->>>>>>> 449f6268
         /// <param name="tx"></param>
         /// <returns></returns>
         private MemPoolProto MempoolProtoFactory(TransactionProto tx)
