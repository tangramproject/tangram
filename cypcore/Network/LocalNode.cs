// CYPCore by Matthew Hellyer is licensed under CC BY-NC-ND 4.0.
// To view a copy of this license, visit https://creativecommons.org/licenses/by-nc-nd/4.0

using System;
using System.Collections.Concurrent;
using System.Linq;
using System.Threading.Tasks;
using System.Net.Http;
using System.Collections.Generic;

using Dawn;
using Serilog;

using CYPCore.Extensions;
using CYPCore.Serf;
using CYPCore.Models;
using CYPCore.Services.Rest;

namespace CYPCore.Network
{
    public class LocalNode : ILocalNode
    {
        private readonly ISerfClient _serfClient;
        private readonly ILogger _logger;
        private TcpSession _tcpSession;

        public LocalNode(ISerfClient serfClient, ILogger logger)
        {
            _serfClient = serfClient;
<<<<<<< HEAD
            _logger = logger;
=======
            _logger = logger.ForContext("SourceContext", nameof(LocalNode));
            _peers = new ConcurrentDictionary<ulong, Peer>();
>>>>>>> 19454b4b
        }

        public void Ready()
        {
            _tcpSession = _serfClient.TcpSessionsAddOrUpdate(
                new TcpSession(_serfClient.SerfConfigurationOptions.Listening)
                    .Connect(_serfClient.SerfConfigurationOptions.RPC));
        }
        
        /// <summary>
        /// 
        /// </summary>
        /// <param name="data"></param>
        /// <param name="topicType"></param>
        /// <returns></returns>
        public async Task Broadcast(byte[] data, TopicType topicType)
        {
            Guard.Argument(data, nameof(data)).NotNull();
            
            try
            {
                var tasks = new  List<Task>();

<<<<<<< HEAD
                var peers = await GetPeers();
                if (peers == null) return;
                
                var broadcastPeers = peers.Select(p => p).ToList();
                broadcastPeers.ForEach(x => { tasks.Add(Send(data, topicType, x.Value.Host)); });

                await Task.WhenAll(tasks);
            }
            catch (Exception ex)
            {
                _logger.LogError(
                    $"<<< LocalNode.Broadcast >>>: {ex}");
=======
                    foreach (var member in membersResult.Value.Members
                        .Where(member =>
                            !_peers.TryGetValue(Helper.Util.HashToId(member.Tags["pubkey"]), out Peer peer))
                        .Select(member => member))
                    {
                        if (_serfClient.Name == member.Name)
                            continue;

                        if (member.Status != "alive")
                            continue;

                        member.Tags.TryGetValue("rest", out string restEndpoint);

                        if (string.IsNullOrEmpty(restEndpoint))
                            continue;

                        if (Uri.TryCreate($"{restEndpoint}", UriKind.Absolute, out Uri uri))
                        {
                            if (!_peers.TryAdd(Helper.Util.HashToId(member.Tags["pubkey"]),
                                new Peer { Host = uri.OriginalString }))
                            {
                                _logger.Here().Error("Failed adding or exists in remote nodes: {@Node}",
                                    member.Name);

                                return;
                            }
                        }
                    }

                    foreach (var node in _peers
                        .Where(node =>
                            !membersResult.Value.Members.ToDictionary(x => Helper.Util.HashToId(x.Tags["pubkey"]))
                                .TryGetValue(node.Key, out Serf.Message.Members members1)).Select(x => x))
                    {
                        if (!_peers.TryRemove(node.Key, out Peer peer))
                        {
                            _logger.Here().Error("Failed removing {@Node}",
                                node.Key);

                        }
                    }
                }
            }
            catch (ArgumentException)
            {
            }
            catch (Exception ex)
            {
                _logger.Here().Error(ex, "Error while bootstrapping clients");
>>>>>>> 19454b4b
            }
        }

        /// <summary>
        /// 
        /// </summary>
        /// <returns></returns>
        public async Task<Dictionary<ulong, Peer>> GetPeers()
        {
            var peers = new Dictionary<ulong, Peer>();
            
            var tcpSession = _serfClient.GetTcpSession(_tcpSession.SessionId);
            _ = _serfClient.Connect(tcpSession.SessionId);
                
            if (!tcpSession.Ready)
            {
                _logger.LogError(
                    $"<<< LocalNode.GetPeers >>>: Serf client failed to connect");
                return null;
            }
                
            var membersResult = await _serfClient.Members(tcpSession.SessionId);
            var members = membersResult.Value.Members.ToList();
                
            foreach (var member in members.Where(member =>
                _serfClient.Name != member.Name && member.Status == "alive"))
            {
                member.Tags.TryGetValue("rest", out var restEndpoint);

                if (string.IsNullOrEmpty(restEndpoint)) continue;
                if (!Uri.TryCreate($"{restEndpoint}", UriKind.Absolute, out var uri)) continue;
                if (peers.TryAdd(Helper.Util.HashToId(member.Tags["pubkey"]), new Peer {Host = uri.OriginalString})) continue;
                    
                _logger.LogError(
                    $"<<< LocalNode.GetPeers >>>: Failed adding remote nodes: {member.Name}");
                return null;
            }

            return peers;
        }

        /// <summary>
        /// 
        /// </summary>
        /// <param name="data"></param>
        /// <param name="topicType"></param>
        /// <param name="host"></param>
        /// <returns></returns>
        public async Task Send(byte[] data, TopicType topicType, string host)
        {
            Guard.Argument(data, nameof(data)).NotNull();
            Guard.Argument(host, nameof(data)).NotNull().NotEmpty().NotWhiteSpace();

            try
            {
                if (Uri.TryCreate($"{host}", UriKind.Absolute, out var uri))
                {
                    switch (topicType)
                    {
                        case TopicType.AddBlock:
                            {
                                RestBlockService restBlockService = new(uri);
                                await restBlockService.AddBlock(data);
                                return;
                            }
                        case TopicType.AddMemoryPool:
                            {
                                RestMemoryPoolService restMemoryPoolService = new(uri);
                                await restMemoryPoolService.AddMemoryPool(data);
                                return;
                            }
                    }
                }
            }
            catch (HttpRequestException)
            {
            }
            catch (TaskCanceledException)
            {
            }
            catch (Refit.ApiException)
            {
            }
        }
    }
}<|MERGE_RESOLUTION|>--- conflicted
+++ resolved
@@ -27,12 +27,7 @@
         public LocalNode(ISerfClient serfClient, ILogger logger)
         {
             _serfClient = serfClient;
-<<<<<<< HEAD
-            _logger = logger;
-=======
             _logger = logger.ForContext("SourceContext", nameof(LocalNode));
-            _peers = new ConcurrentDictionary<ulong, Peer>();
->>>>>>> 19454b4b
         }
 
         public void Ready()
@@ -56,7 +51,6 @@
             {
                 var tasks = new  List<Task>();
 
-<<<<<<< HEAD
                 var peers = await GetPeers();
                 if (peers == null) return;
                 
@@ -67,59 +61,7 @@
             }
             catch (Exception ex)
             {
-                _logger.LogError(
-                    $"<<< LocalNode.Broadcast >>>: {ex}");
-=======
-                    foreach (var member in membersResult.Value.Members
-                        .Where(member =>
-                            !_peers.TryGetValue(Helper.Util.HashToId(member.Tags["pubkey"]), out Peer peer))
-                        .Select(member => member))
-                    {
-                        if (_serfClient.Name == member.Name)
-                            continue;
-
-                        if (member.Status != "alive")
-                            continue;
-
-                        member.Tags.TryGetValue("rest", out string restEndpoint);
-
-                        if (string.IsNullOrEmpty(restEndpoint))
-                            continue;
-
-                        if (Uri.TryCreate($"{restEndpoint}", UriKind.Absolute, out Uri uri))
-                        {
-                            if (!_peers.TryAdd(Helper.Util.HashToId(member.Tags["pubkey"]),
-                                new Peer { Host = uri.OriginalString }))
-                            {
-                                _logger.Here().Error("Failed adding or exists in remote nodes: {@Node}",
-                                    member.Name);
-
-                                return;
-                            }
-                        }
-                    }
-
-                    foreach (var node in _peers
-                        .Where(node =>
-                            !membersResult.Value.Members.ToDictionary(x => Helper.Util.HashToId(x.Tags["pubkey"]))
-                                .TryGetValue(node.Key, out Serf.Message.Members members1)).Select(x => x))
-                    {
-                        if (!_peers.TryRemove(node.Key, out Peer peer))
-                        {
-                            _logger.Here().Error("Failed removing {@Node}",
-                                node.Key);
-
-                        }
-                    }
-                }
-            }
-            catch (ArgumentException)
-            {
-            }
-            catch (Exception ex)
-            {
                 _logger.Here().Error(ex, "Error while bootstrapping clients");
->>>>>>> 19454b4b
             }
         }
 
