﻿// CYPCore by Matthew Hellyer is licensed under CC BY-NC-ND 4.0.
// To view a copy of this license, visit https://creativecommons.org/licenses/by-nc-nd/4.0

using System;
using System.Collections.Generic;
using System.Globalization;
using System.Linq;
using System.Threading.Tasks;
<<<<<<< HEAD
using CYPCore.Cryptography;
using cypcore.Extensions;
using CYPCore.Extensions;
using CYPCore.Extentions;
using CYPCore.Helper;
using CYPCore.Models;
using CYPCore.Persistence;
=======

>>>>>>> 19454b4b
using Dawn;
using Libsecp256k1Zkp.Net;
using Microsoft.Extensions.Logging;
using NBitcoin;
using NBitcoin.BouncyCastle.Math;
using NBitcoin.Crypto;
<<<<<<< HEAD
using Util = CYPCore.Helper.Util;
=======
using BigInteger = NBitcoin.BouncyCastle.Math.BigInteger;
using Serilog;

using CYPCore.Extentions;
using CYPCore.Models;
using CYPCore.Persistence;
using CYPCore.Extensions;
using CYPCore.Cryptography;
using cypcore.Extensions;
>>>>>>> 19454b4b

namespace CYPCore.Ledger
{
    public class Validator : IValidator
    {
        private const double Distribution = 29858560.875;
        private const int FeeNByte = 6000;

        private readonly IUnitOfWork _unitOfWork;
        private readonly ISigning _signingProvider;
        private readonly ILogger _logger;

        private double _distribution;
        private double _runningDistributionTotal;

        public Validator(IUnitOfWork unitOfWork, ISigning signingProvider, ILogger logger)
        {
            _unitOfWork = unitOfWork;
            _signingProvider = signingProvider;
            _logger = logger.ForContext("SourceContext", nameof(Validator));

            SetInitialRunningDistribution(Distribution);
        }

        public uint StakeTimestampMask => 0x0000000A;
        public byte[] BlockZeroMerkel => "c10ab10e789edccd02fbb02d9c58e962416729a795ebee19aa85bac15a9e320c".HexToByte();

        public byte[] BlockZeroPreMerkel =>
            "3030303030303030437970686572204e6574776f726b2076742e322e32303231".HexToByte();

        public byte[] Seed =>
            "6b341e59ba355e73b1a8488e75b617fe1caa120aa3b56584a217862840c4f7b5d70cefc0d2b36038d67a35b3cd406d54f8065c1371a17a44c1abb38eea8883b2"
                .HexToByte();

        public byte[] Security256 =>
            "60464814417085833675395020742168312237934553084050601624605007846337253615407".ToBytes();

        /// <summary>
        /// </summary>
        /// <param name="memPool"></param>
        /// <returns></returns>
        public Task<bool> VerifyMemPoolSignatures(MemPoolProto memPool)
        {
            Guard.Argument(memPool, nameof(memPool)).NotNull();

            try
            {
                if (!_signingProvider.VerifySignature(memPool.Block.Signature.HexToByte(),
                    memPool.Block.PublicKey.HexToByte(), memPool.Block.Transaction.ToHash()))
                {
                    _logger.Here().Error("Unable to verify signature for block {@Round} from node {@Node}",
                        memPool.Block.Round,
                        memPool.Block.Node);

                    return Task.FromResult(false);
                }

                if (memPool.Prev != null && memPool.Prev?.Round != 0)
                {
                    if (!_signingProvider.VerifySignature(memPool.Prev.Signature.HexToByte(),
                        memPool.Prev.PublicKey.HexToByte(), memPool.Prev.Transaction.ToHash()))
                    {
                        _logger.Here().Error("Unable to verify signature for previous block on block {@Round} from node {@Node}",
                            memPool.Block.Round,
                            memPool.Block.Node);

                        return Task.FromResult(false);
                    }

                    if (memPool.Prev.Node != memPool.Block.Node)
                    {
                        _logger.Here().Error("Previous block node does not match on block {@Round} from node {@Node}",
                            memPool.Block.Round,
                            memPool.Block.Node);

                        return Task.FromResult(false);
                    }

                    if (memPool.Prev.Round + 1 != memPool.Block.Round)
                    {
                        _logger.Here().Error("Previous block round is invalid on block {@Round} from node {@Node}",
                            memPool.Block.Round,
                            memPool.Block.Node);

                        return Task.FromResult(false);
                    }
                }

                foreach (var dep in memPool.Deps)
                {
                    if (!_signingProvider.VerifySignature(dep.Block.Signature.HexToByte(),
                        dep.Block.PublicKey.HexToByte(), dep.Block.Transaction.ToHash()))
                    {
                        _logger.Here().Error("Unable to verify signature for block reference {@Round} from node {@Node}",
                            memPool.Block.Round,
                            memPool.Block.Node);

                        return Task.FromResult(false);
                    }

<<<<<<< HEAD
                    if (dep.Block.Node != memPool.Block.Node) continue;
                    _logger.LogError(
                        $"<<< Validator.VerifyMemPoolSignatures >>>: Block references includes a block from same node in block reference  {memPool.Block.Round} from node {memPool.Block.Node}");
                    
                    return Task.FromResult(false);
=======
                    if (dep.Block.Node == memPool.Block.Node)
                    {
                        _logger.Here().Error("Block references includes a block from same node in block reference {@Round} from node {@Node}",
                            memPool.Block.Round,
                            memPool.Block.Node);

                        return Task.FromResult(false);
                    }
>>>>>>> 19454b4b
                }
            }
            catch (Exception ex)
            {
                _logger.Here().Error(ex, "Cannot verify mempool signatures");
                return Task.FromResult(false);
            }

            return Task.FromResult(true);
        }

        /// <summary>
        /// </summary>
        /// <param name="transaction"></param>
        /// <returns></returns>
        public bool VerifyBulletProof(TransactionProto transaction)
        {
            Guard.Argument(transaction, nameof(transaction)).NotNull();
            Guard.Argument(transaction.Vout, nameof(transaction)).NotNull();

            try
            {
                var elements = transaction.Validate().Any();
                if (!elements)
                {
                    using var secp256K1 = new Secp256k1();
                    using var bulletProof = new BulletProof();

                    for (var i = 0; i < transaction.Bp.Length; i++)
                    {
                        var verified = bulletProof.Verify(transaction.Vout[i + 2].C, transaction.Bp[i].Proof, null);
                        if (!verified) return false;
                    }
                }
            }
            catch (Exception ex)
            {
                _logger.Here().Error(ex, "Cannot verify bulletproof");
                return false;
            }

            return true;
        }

        /// <summary>
        /// </summary>
        /// <param name="transaction"></param>
        /// <returns></returns>
        public bool VerifyCommitSum(TransactionProto transaction)
        {
            Guard.Argument(transaction, nameof(transaction)).NotNull();

            try
            {
                var elements = transaction.Validate().Any();
                if (!elements)
                {
                    using var pedersen = new Pedersen();

                    for (var i = 0; i < transaction.Vout.Length / 3; i++)
                    {
                        var fee = transaction.Vout[i].C;
                        var payment = transaction.Vout[i + 1].C;
                        var change = transaction.Vout[i + 2].C;

<<<<<<< HEAD
                        var commitSumBalance = pedersen.CommitSum(new List<byte[]> {fee, payment, change},
                            new List<byte[]>());
                        if (!pedersen.VerifyCommitSum(new List<byte[]> {commitSumBalance},
                            new List<byte[]> {fee, payment, change}))
=======
                        var commitSumBalance = pedersen.CommitSum(new List<byte[]> { fee, payment, change },
                            new List<byte[]> { });
                        if (!pedersen.VerifyCommitSum(new List<byte[]> { commitSumBalance },
                            new List<byte[]> { fee, payment, change }))
                        {
>>>>>>> 19454b4b
                            return false;
                    }
                }
            }
            catch (Exception ex)
            {
                _logger.Here().Error(ex, "Cannot verify commit sum");
                return false;
            }

            return true;
        }

        /// <summary>
        /// </summary>
        /// <param name="poSCommitBlindSwitch"></param>
        /// <returns></returns>
        public bool VerifyCommitBlindSwitch(PoSCommitBlindSwitchProto poSCommitBlindSwitch)
        {
            Guard.Argument(poSCommitBlindSwitch, nameof(poSCommitBlindSwitch)).NotNull();

            try
            {
                using var pedersen = new Pedersen();

                return pedersen.VerifyCommitSum(new List<byte[]> { poSCommitBlindSwitch.Balance.HexToByte() },
                    new List<byte[]>
                    {
                        poSCommitBlindSwitch.Difficulty.HexToByte(), poSCommitBlindSwitch.Difference.HexToByte()
                    });
            }
            catch (Exception ex)
            {
                _logger.Here().Error(ex, "Cannot verify blind switch");
                return false;
            }
        }

        /// <summary>
        /// </summary>
        /// <param name="vrfBytes"></param>
        /// <param name="kernel"></param>
        /// <param name="solution"></param>
        /// <returns></returns>
        public bool VerifySolution(byte[] vrfBytes, byte[] kernel, ulong solution)
        {
            Guard.Argument(vrfBytes, nameof(vrfBytes)).NotNull().MaxCount(32);
            Guard.Argument(kernel, nameof(kernel)).NotNull().MaxCount(32);
            Guard.Argument(solution, nameof(solution)).NotNegative().NotZero();

            var isSolution = false;

            try
            {
                var target = new BigInteger(1, vrfBytes);
                var weight = BigInteger.ValueOf(Convert.ToInt64(solution));
                var hashTarget = new BigInteger(1, kernel);

                var weightedTarget = target.Multiply(weight);

                isSolution = hashTarget.CompareTo(weightedTarget) <= 0;
            }
            catch (Exception ex)
            {
                _logger.Here().Error(ex, "Cannot verify solution");
            }

            return isSolution;
        }

        /// <summary>
        /// </summary>
        /// <param name="blockHeaders"></param>
        /// <returns></returns>
        public async Task<bool> VerifyBlockHeaders(BlockHeaderProto[] blockHeaders)
        {
            Guard.Argument(blockHeaders, nameof(blockHeaders)).NotNull();

            foreach (var blockHeader in blockHeaders)
            {
                var verified = await VerifyBlockHeader(blockHeader);
                if (!verified)
                {
<<<<<<< HEAD
                    _logger.LogCritical("<<< Validator.VerifyBlockHeaders >>>: Could not verify block header");
=======
                    _logger.Here().Fatal("Could not verify block header");
>>>>>>> 19454b4b
                    return false;
                }
            }

            return true;
        }

        /// <summary>
        /// </summary>
        /// <param name="blockHeader"></param>
        /// <returns></returns>
        public async Task<bool> VerifyBlockHeader(BlockHeaderProto blockHeader)
        {
            Guard.Argument(blockHeader, nameof(blockHeader)).NotNull();

            var verified = VerifySloth(blockHeader.Bits, blockHeader.VrfSig.HexToByte(), blockHeader.Nonce.ToBytes(),
                blockHeader.Sec.ToBytes());
            if (!verified)
            {
<<<<<<< HEAD
                _logger.LogCritical("<<< Validator.VerifyBlockHeader >>>: Could not verify the block header solth");
=======
                _logger.Here().Fatal("Could not verify the block header sloth");
>>>>>>> 19454b4b
                return false;
            }

            if (blockHeader.MrklRoot.HexToByte().Xor(BlockZeroMerkel) &&
                blockHeader.PrevMrklRoot.HexToByte().Xor(BlockZeroPreMerkel))
                _runningDistributionTotal -= blockHeader.Transactions.First().Vout.First().A.DivWithNaT();

            verified = VerifyCoinbaseTransaction(blockHeader.Transactions.First(), blockHeader.Solution);
            if (!verified)
            {
<<<<<<< HEAD
                _logger.LogCritical(
                    "<<< Validator.VerifyBlockHeader >>>: Could not verify the block header coinbase transaction");
=======
                _logger.Here().Fatal("Could not verify the block header coinbase transaction");
>>>>>>> 19454b4b
                return false;
            }

            uint256 hash;
            using (var ts = new TangramStream())
            {
                blockHeader.Transactions.Skip(1).ForEach(x => ts.Append(x.Stream()));
                hash = Hashes.DoubleSHA256(ts.ToArray());
            }

            var solution = VerifySolution(blockHeader.VrfSig.HexToByte(), hash.ToBytes(false), blockHeader.Solution);
            if (!solution)
            {
<<<<<<< HEAD
                _logger.LogCritical("<<< Validator.VerifyBlockHeader >>>: Could not verify the block header solution");
=======
                _logger.Here().Fatal("Could not verify the block header solution");
>>>>>>> 19454b4b
                return false;
            }

            var bits = Difficulty(blockHeader.Solution, blockHeader.Transactions.First().Vout.First().A.DivWithNaT());
            if (blockHeader.Bits != bits)
            {
<<<<<<< HEAD
                _logger.LogCritical("<<< Validator.VerifyBlockHeader >>>: Could not verify the block header bits");
=======
                _logger.Here().Fatal("Could not verify the block header bits");
>>>>>>> 19454b4b
                return false;
            }

            var merkel = blockHeader.MrklRoot.HexToByte();
            blockHeader.MrklRoot = null;

            var tempBlockHeader = _unitOfWork.DeliveredRepository.ToTrie(blockHeader);
            if (tempBlockHeader == null)
            {
<<<<<<< HEAD
                _logger.LogCritical("<<< Validator.VerifyBlockHeader >>>: Could not add the block header to merkel");
=======
                _logger.Here().Fatal("Could not add the block header to merkel");
>>>>>>> 19454b4b
                return false;
            }

            blockHeader.MrklRoot = merkel.ByteToHex();

            if (blockHeader.MrklRoot != _unitOfWork.DeliveredRepository.MerkleRoot.ByteToHex())
            {
<<<<<<< HEAD
                _logger.LogCritical("<<< Validator.VerifyBlockHeader >>>: Could not verify the block header merkel");
=======
                _logger.Here().Fatal("Could not verify the block header merkel");
>>>>>>> 19454b4b
                return false;
            }

            _unitOfWork.DeliveredRepository.ResetTrie();

            verified = VerifyLockTime(new LockTime(Utils.UnixTimeToDateTime(blockHeader.Locktime)),
                blockHeader.LocktimeScript);
            if (!verified)
            {
<<<<<<< HEAD
                _logger.LogCritical("<<< Validator.VerifyBlockHeader >>>: Could not verify the block header locktime");
=======
                _logger.Here().Fatal("Could not verify the block header lock time");
>>>>>>> 19454b4b
                return false;
            }

            if (blockHeader.MrklRoot.HexToByte().Xor(BlockZeroMerkel) &&
                blockHeader.PrevMrklRoot.HexToByte().Xor(BlockZeroPreMerkel))
                return true;

            var prevBlock = await _unitOfWork.DeliveredRepository.FirstAsync(x =>
                new ValueTask<bool>(x.MrklRoot.Equals(blockHeader.PrevMrklRoot)));

            if (prevBlock == null)
            {
<<<<<<< HEAD
                _logger.LogCritical("<<< Validator.VerifyBlockHeader >>>: Could not find previous block header");
=======
                _logger.Here().Fatal("Could not find previous block header");
>>>>>>> 19454b4b
                return false;
            }

            verified = await VerifyTransactions(blockHeader.Transactions);
            if (!verified)
            {
<<<<<<< HEAD
                _logger.LogCritical(
                    "<<< Validator.VerifyBlockHeader >>>: Could not verify the block header transactions");
=======
                _logger.Here().Fatal("Could not verify block header transactions");
>>>>>>> 19454b4b
                return false;
            }

            return true;
        }

        /// <summary>
        /// </summary>
        /// <param name="transactions"></param>
        /// <returns></returns>
        public async Task<bool> VerifyTransactions(HashSet<TransactionProto> transactions)
        {
            Guard.Argument(transactions, nameof(transactions)).NotNull();

            foreach (var tx in transactions)
            {
                var verified = await VerifyTransaction(tx);
                if (!verified)
                {
<<<<<<< HEAD
                    _logger.LogCritical("<<< Validator.VerifyTransactions >>>: Could not verify the transaction");
=======
                    _logger.Here().Fatal("Could not verify transaction");
>>>>>>> 19454b4b
                    return false;
                }

                verified = VerifyTransactionFee(tx);
                if (!verified)
                {
<<<<<<< HEAD
                    _logger.LogCritical("<<< Validator.VerifyTransactions >>>: Could not verify the transaction fee");
=======
                    _logger.Here().Fatal("Could not verify transaction fee");
>>>>>>> 19454b4b
                    return false;
                }
            }

            return true;
        }
        
        /// <summary>
        /// 
        /// </summary>
        /// <param name="transaction"></param>
        /// <returns></returns>
        public async Task<bool> VerifyTransaction(TransactionProto transaction)
        {
            Guard.Argument(transaction, nameof(transaction)).NotNull();

            var notValid = transaction.Validate().Any();
            if (notValid) return false;

            var verifySum = VerifyCommitSum(transaction);
            if (!verifySum) return false;

            var verifyBulletProof = VerifyBulletProof(transaction);
            if (!verifyBulletProof) return false;

            var verifyVOutCommits = await VerifyVOutCommits(transaction);
            if (!verifyVOutCommits) return false;

            var verifyKImage = await VerifyKimage(transaction);
            if (!verifyKImage) return false;

            using var mlsag = new MLSAG();
            for (var i = 0; i < transaction.Vin.Length; i++)
            {
                var m = PrepareMlsag(transaction.Rct[i].M, transaction.Vout, transaction.Vin[i].Key.K_Offsets,
                    transaction.Mix, 2);
                
                var verifyMlsag = mlsag.Verify(transaction.Rct[i].I, transaction.Mix, 2, m,
                    transaction.Vin[i].Key.K_Image, transaction.Rct[i].P, transaction.Rct[i].S);
<<<<<<< HEAD

                if (verifyMlsag) continue;
                
                _logger.LogCritical("<<< Validator.VerifyTransaction >>>: Could not verify the MLSAG transaction");
                
                return false;
=======
                if (!verifyMLSAG)
                {
                    _logger.Here().Fatal("Could not verify the MLSAG transaction");
                    return false;
                }
>>>>>>> 19454b4b
            }

            return true;
        }

        /// <summary>
        /// </summary>
        /// <param name="transaction"></param>
        /// <returns></returns>
        public bool VerifyTransactionFee(TransactionProto transaction)
        {
            Guard.Argument(transaction, nameof(transaction)).NotNull();

            var vout = transaction.Vout.First();

            if (vout.T != CoinType.fee) return false;

            var feeRate = Fee(FeeNByte);
            if (vout.A != feeRate) return false;

            using var pedersen = new Pedersen();

<<<<<<< HEAD
            var commitSum = pedersen.CommitSum(new List<byte[]> {vout.C}, new List<byte[]> {vout.C});
            return commitSum == null;
=======
            var commitSum = pedersen.CommitSum(new List<byte[]> { vout.C }, new List<byte[]> { vout.C });
            if (commitSum != null)
            {
                return false;
            }

            return true;
>>>>>>> 19454b4b
        }

        /// <summary>
        /// </summary>
        /// <param name="nByte"></param>
        /// <returns></returns>
        public ulong Fee(int nByte)
        {
<<<<<<< HEAD
            return (0.000012 * nByte).ConvertToUInt64();
=======
            return ((double)0.000012 * nByte).ConvertToUInt64();
>>>>>>> 19454b4b
        }
        
        /// <summary>
        /// 
        /// </summary>
        /// <param name="transaction"></param>
        /// <param name="solution"></param>
        /// <returns></returns>
        public bool VerifyCoinbaseTransaction(TransactionProto transaction, ulong solution)
        {
            Guard.Argument(transaction, nameof(transaction)).NotNull();
            Guard.Argument(solution, nameof(solution)).NotNegative();

            var vout = transaction.Vout.First();
            if (vout.T != CoinType.Coinbase) return false;

            var verified = VerifyNetworkShare(solution, vout.A.DivWithNaT(), ref _runningDistributionTotal);
            if (!verified) return false;

            using var pedersen = new Pedersen();
<<<<<<< HEAD
            var commitSum = pedersen.CommitSum(new List<byte[]> {vout.C}, new List<byte[]> {vout.C});
            if (commitSum != null) return false;
=======
            var commitSum = pedersen.CommitSum(new List<byte[]> { vout.C }, new List<byte[]> { vout.C });
            if (commitSum != null)
            {
                return false;
            }
>>>>>>> 19454b4b

            return true;
        }

        /// <summary>
        /// </summary>
        /// <param name="target"></param>
        /// <param name="script"></param>
        /// <returns></returns>
        public bool VerifyLockTime(LockTime target, string script)
        {
            Guard.Argument(target, nameof(target)).NotDefault();
            Guard.Argument(script, nameof(script)).NotNull().NotEmpty();

            var sc1 = new Script(Op.GetPushOp(target.Value), OpcodeType.OP_CHECKLOCKTIMEVERIFY);
            var sc2 = new Script(script);

            if (!sc1.ToString().Equals(sc2.ToString())) return false;

            var tx = NBitcoin.Network.Main.CreateTransaction();
<<<<<<< HEAD
            tx.Outputs.Add(new TxOut {ScriptPubKey = new Script(script)});
=======
            tx.Outputs.Add(new TxOut() { ScriptPubKey = new Script(script) });
>>>>>>> 19454b4b

            var spending = NBitcoin.Network.Main.CreateTransaction();
            spending.LockTime = new LockTime(DateTimeOffset.Now);
            spending.Inputs.Add(new TxIn(tx.Outputs.AsCoins().First().Outpoint, new Script()));
            spending.Inputs[0].Sequence = 1;

            return spending.Inputs.AsIndexedInputs().First().VerifyScript(tx.Outputs[0]);
        }

        /// <summary>
        /// </summary>
        /// <param name="transaction"></param>
        /// <returns></returns>
        public async Task<bool> VerifyKimage(TransactionProto transaction)
        {
            Guard.Argument(transaction, nameof(transaction)).NotNull();

            var elements = transaction.Validate().Any();
            if (!elements)
                foreach (var vin in transaction.Vin)
                {
                    var blockHeaders = await _unitOfWork.DeliveredRepository.WhereAsync(x =>
                        new ValueTask<bool>(x.Transactions.Any(t => t.Vin.First().Key.K_Image.Xor(vin.Key.K_Image))));

                    if (blockHeaders.Count > 1) return false;
                }

            return true;
        }

        /// <summary>
        /// </summary>
        /// <param name="transaction"></param>
        /// <returns></returns>
        public async Task<bool> VerifyVOutCommits(TransactionProto transaction)
        {
            Guard.Argument(transaction, nameof(transaction)).NotNull();

            foreach (var commit in transaction.Vin.Select(v => v.Key).SelectMany(k => k.K_Offsets.Split(33)))
            {
                var blockHeaders = await _unitOfWork.DeliveredRepository.WhereAsync(x =>
                    new ValueTask<bool>(x.Transactions.Any(t => t.Vout.FirstOrDefault().C.Xor(commit))));

                if (!blockHeaders.Any()) return false;

                var vouts = blockHeaders.SelectMany(blockHeader => blockHeader.Transactions).SelectMany(x => x.Vout);
                if (vouts.Where(vout => vout.T == CoinType.Coinbase && vout.T == CoinType.fee).Select(vout => VerifyLockTime(new LockTime(Utils.UnixTimeToDateTime(vout.L)), vout.S)).Any(verified => !verified))
                {
                    return false;
                }
            }

            return true;
        }
        
        /// <summary>
        /// 
        /// </summary>
        /// <param name="bits"></param>
        /// <param name="vrfSig"></param>
        /// <param name="nonce"></param>
        /// <param name="security"></param>
        /// <returns></returns>
        public bool VerifySloth(int bits, byte[] vrfSig, byte[] nonce, byte[] security)
        {
            Guard.Argument(bits, nameof(bits)).NotNegative().NotZero();
            Guard.Argument(vrfSig, nameof(vrfSig)).NotNull().MaxCount(32);
            Guard.Argument(nonce, nameof(nonce)).NotNull().MaxCount(77);
            Guard.Argument(security, nameof(security)).NotNull().MaxCount(77);

            var verified = false;

            try
            {
                var sloth = new Sloth();

                var x = System.Numerics.BigInteger.Parse(vrfSig.ByteToHex(),
                    NumberStyles.AllowHexSpecifier);
                var y = System.Numerics.BigInteger.Parse(nonce.ToStr());
                var p256 = System.Numerics.BigInteger.Parse(security.ToStr());

                if (x.Sign <= 0) x = -x;

                verified = sloth.Verify(bits, x, y, p256);
            }
            catch (Exception ex)
            {
                _logger.Here().Fatal(ex, "Could not verify sloth");
            }

            return verified;
        }

        /// <summary>
        /// </summary>
        /// <param name="solution"></param>
        /// <returns></returns>
        public ulong Reward(ulong solution)
        {
            Guard.Argument(solution, nameof(solution)).NotNegative();

            var networkShare = NetworkShare(solution);

            _runningDistributionTotal -= networkShare;
            return networkShare.ConvertToUInt64();
        }

        /// <summary>
        /// </summary>
        /// <returns></returns>
        public async Task<double> GetRunningDistribution()
        {
            try
            {
                var blockHeaders = await _unitOfWork.DeliveredRepository.SelectAsync(x =>
                    new ValueTask<BlockHeaderProto>(x));

                for (var i = 0; i < blockHeaders.Count; i++)
                    _runningDistributionTotal -= NetworkShare(blockHeaders.ElementAt(i).Solution);
            }
            catch (Exception ex)
            {
                _logger.Here().Error(ex, "Cannot get running distribution");
            }

            return _runningDistributionTotal;
        }

        /// <summary>
        /// </summary>
        /// <param name="solution"></param>
        /// <returns></returns>
        public double NetworkShare(ulong solution)
        {
            Guard.Argument(solution, nameof(solution)).NotNegative();

            var r = (_distribution - _runningDistributionTotal).FromExponential(11);
            var percentage = r / (_runningDistributionTotal * 100) == 0 ? 0.1 : r / (_runningDistributionTotal * 100);

            percentage = percentage.FromExponential(11);

            var networkShare = (solution * percentage / _distribution).FromExponential(11);

            return networkShare;
        }

        /// <summary>
        /// </summary>
        /// <param name="solution"></param>
        /// <param name="previousNetworkShare"></param>
        /// <param name="runningDistributionTotal"></param>
        /// <returns></returns>
        public bool VerifyNetworkShare(ulong solution, double previousNetworkShare, ref double runningDistributionTotal)
        {
            Guard.Argument(solution, nameof(solution)).NotNegative();

            var previousRunningDistribution = runningDistributionTotal + previousNetworkShare;
            var r = (_distribution - previousRunningDistribution).FromExponential(11);
            var percentage = r / (previousRunningDistribution * 100) == 0
                ? 0.1
                : r / (previousRunningDistribution * 100);

            percentage = percentage.FromExponential(11);

            var networkShare = (solution * percentage / _distribution).FromExponential(11);

            return networkShare == previousNetworkShare;
        }

        /// <summary>
        /// </summary>
        /// <param name="solution"></param>
        /// <param name="networkShare"></param>
        /// <returns></returns>
        public int Difficulty(ulong solution, double networkShare)
        {
            Guard.Argument(solution, nameof(solution)).NotNegative();
            Guard.Argument(networkShare, nameof(networkShare)).NotNegative();

            var diff = Math.Truncate(solution * networkShare / 144);

            diff = diff == 0 ? 1 : diff;

            return (int)diff;
        }
        
        /// <summary>
        /// 
        /// </summary>
        /// <param name="vrfSig"></param>
        /// <param name="kernel"></param>
        /// <returns></returns>
        public ulong Solution(byte[] vrfSig, byte[] kernel)
        {
            Guard.Argument(vrfSig, nameof(vrfSig)).NotNull().MaxCount(32);
            Guard.Argument(kernel, nameof(kernel)).NotNull().MaxCount(32);

            var calculating = true;
            long itrr = 0;

            var target = new BigInteger(1, vrfSig);
            var hashTarget = new BigInteger(1, kernel);

            var hashTargetValue = new BigInteger((target.IntValue / hashTarget.BitCount).ToString()).Abs();
            var hashWeightedTarget = new BigInteger(1, kernel).Multiply(hashTargetValue);

            while (calculating)
            {
                var weightedTarget = target.Multiply(BigInteger.ValueOf(itrr));
                if (hashWeightedTarget.CompareTo(weightedTarget) <= 0) calculating = false;

                itrr++;
            }

            return (ulong)itrr;
        }

        /// <summary>
        /// </summary>
        /// <param name="xChain"></param>
        /// <returns></returns>
        public async Task<bool> ForkRule(BlockHeaderProto[] xChain)
        {
            Guard.Argument(xChain, nameof(xChain)).NotNull();

            try
            {
                var xBlockHeader = xChain.First();
                var blockHeader = await _unitOfWork.DeliveredRepository.LastAsync();

                if (blockHeader.MrklRoot.Equals(xBlockHeader.PrevMrklRoot)) return false;

                blockHeader = await _unitOfWork.DeliveredRepository.FirstAsync(x =>
                    new ValueTask<bool>(x.MrklRoot.Equals(xBlockHeader.PrevMrklRoot)));

                if (blockHeader == null) return false;

                var blockIndex = (await _unitOfWork.DeliveredRepository.WhereAsync(x =>
                    new ValueTask<bool>(x.MrklRoot != blockHeader.PrevMrklRoot))).Count;

                var blockHeaders = await _unitOfWork.DeliveredRepository.SkipAsync(blockIndex);

                if (blockHeaders.Any())
                {
                    var blockTime = blockHeaders.First().Locktime.FromUnixTimeSeconds() -
                                    blockHeaders.Last().Locktime.FromUnixTimeSeconds();
                    var xBlockTime = xChain.First().Locktime.FromUnixTimeSeconds() -
                                     xChain.Last().Locktime.FromUnixTimeSeconds();
                    if (xBlockTime < blockTime) return true;
                }
            }
            catch (Exception ex)
            {
                _logger.Here().Fatal(ex, "Error while processing fork rule");
            }

            return false;
        }

        /// <summary>
        /// </summary>
        /// <returns></returns>
        public long GetAdjustedTimeAsUnixTimestamp()
        {
            return Util.GetAdjustedTimeAsUnixTimestamp() & ~StakeTimestampMask;
        }

        /// <summary>
        /// </summary>
        /// <param name="distribution"></param>
        private void SetInitialRunningDistribution(double distribution)
        {
            _distribution = distribution;
            _runningDistributionTotal = distribution;
        }

        /// <summary>
        /// </summary>
        /// <param name="m"></param>
        /// <param name="vout"></param>
        /// <param name="keyOffset"></param>
        /// <param name="cols"></param>
        /// <param name="rows"></param>
        /// <returns></returns>
        private byte[] PrepareMlsag(byte[] m, VoutProto[] vout, byte[] keyOffset, int cols, int rows)
        {
            Guard.Argument(m, nameof(m)).NotNull();
            Guard.Argument(vout, nameof(vout)).NotNull();
            Guard.Argument(keyOffset, nameof(keyOffset)).NotNull();
            Guard.Argument(cols, nameof(cols)).NotZero().NotNegative();
            Guard.Argument(rows, nameof(rows)).NotZero().NotNegative();

            var pcmIn = new Span<byte[]>(new byte[cols * 1][]);
            var pcmOut = new Span<byte[]>(new byte[3][] { vout[0].C, vout[1].C, vout[2].C });
            var kOffsets = keyOffset.Split(33).Select(x => x).ToList();

            pcmIn[0] = kOffsets.ElementAt(0);
            pcmIn[1] = kOffsets.ElementAt(2);

            using var mlsag = new MLSAG();

            var prepareMlsag = mlsag.Prepare(m, null, pcmOut.Length, pcmOut.Length, cols, rows, pcmIn, pcmOut, null);
            if (prepareMlsag) return m;

<<<<<<< HEAD
            _logger.LogCritical("<<< Validator.PrepareMlsag >>>: Could not verify the MLSAG transaction");
=======
            _logger.Here().Fatal("Could not verify the MLSAG transaction");
>>>>>>> 19454b4b
            return null;
        }
    }
}<|MERGE_RESOLUTION|>--- conflicted
+++ resolved
@@ -6,7 +6,6 @@
 using System.Globalization;
 using System.Linq;
 using System.Threading.Tasks;
-<<<<<<< HEAD
 using CYPCore.Cryptography;
 using cypcore.Extensions;
 using CYPCore.Extensions;
@@ -14,28 +13,13 @@
 using CYPCore.Helper;
 using CYPCore.Models;
 using CYPCore.Persistence;
-=======
-
->>>>>>> 19454b4b
 using Dawn;
 using Libsecp256k1Zkp.Net;
 using Microsoft.Extensions.Logging;
 using NBitcoin;
 using NBitcoin.BouncyCastle.Math;
 using NBitcoin.Crypto;
-<<<<<<< HEAD
 using Util = CYPCore.Helper.Util;
-=======
-using BigInteger = NBitcoin.BouncyCastle.Math.BigInteger;
-using Serilog;
-
-using CYPCore.Extentions;
-using CYPCore.Models;
-using CYPCore.Persistence;
-using CYPCore.Extensions;
-using CYPCore.Cryptography;
-using cypcore.Extensions;
->>>>>>> 19454b4b
 
 namespace CYPCore.Ledger
 {
@@ -136,13 +120,6 @@
                         return Task.FromResult(false);
                     }
 
-<<<<<<< HEAD
-                    if (dep.Block.Node != memPool.Block.Node) continue;
-                    _logger.LogError(
-                        $"<<< Validator.VerifyMemPoolSignatures >>>: Block references includes a block from same node in block reference  {memPool.Block.Round} from node {memPool.Block.Node}");
-                    
-                    return Task.FromResult(false);
-=======
                     if (dep.Block.Node == memPool.Block.Node)
                     {
                         _logger.Here().Error("Block references includes a block from same node in block reference {@Round} from node {@Node}",
@@ -151,7 +128,6 @@
 
                         return Task.FromResult(false);
                     }
->>>>>>> 19454b4b
                 }
             }
             catch (Exception ex)
@@ -217,18 +193,10 @@
                         var payment = transaction.Vout[i + 1].C;
                         var change = transaction.Vout[i + 2].C;
 
-<<<<<<< HEAD
                         var commitSumBalance = pedersen.CommitSum(new List<byte[]> {fee, payment, change},
                             new List<byte[]>());
                         if (!pedersen.VerifyCommitSum(new List<byte[]> {commitSumBalance},
                             new List<byte[]> {fee, payment, change}))
-=======
-                        var commitSumBalance = pedersen.CommitSum(new List<byte[]> { fee, payment, change },
-                            new List<byte[]> { });
-                        if (!pedersen.VerifyCommitSum(new List<byte[]> { commitSumBalance },
-                            new List<byte[]> { fee, payment, change }))
-                        {
->>>>>>> 19454b4b
                             return false;
                     }
                 }
@@ -312,11 +280,7 @@
                 var verified = await VerifyBlockHeader(blockHeader);
                 if (!verified)
                 {
-<<<<<<< HEAD
-                    _logger.LogCritical("<<< Validator.VerifyBlockHeaders >>>: Could not verify block header");
-=======
                     _logger.Here().Fatal("Could not verify block header");
->>>>>>> 19454b4b
                     return false;
                 }
             }
@@ -336,11 +300,7 @@
                 blockHeader.Sec.ToBytes());
             if (!verified)
             {
-<<<<<<< HEAD
-                _logger.LogCritical("<<< Validator.VerifyBlockHeader >>>: Could not verify the block header solth");
-=======
                 _logger.Here().Fatal("Could not verify the block header sloth");
->>>>>>> 19454b4b
                 return false;
             }
 
@@ -351,12 +311,7 @@
             verified = VerifyCoinbaseTransaction(blockHeader.Transactions.First(), blockHeader.Solution);
             if (!verified)
             {
-<<<<<<< HEAD
-                _logger.LogCritical(
-                    "<<< Validator.VerifyBlockHeader >>>: Could not verify the block header coinbase transaction");
-=======
                 _logger.Here().Fatal("Could not verify the block header coinbase transaction");
->>>>>>> 19454b4b
                 return false;
             }
 
@@ -370,22 +325,14 @@
             var solution = VerifySolution(blockHeader.VrfSig.HexToByte(), hash.ToBytes(false), blockHeader.Solution);
             if (!solution)
             {
-<<<<<<< HEAD
-                _logger.LogCritical("<<< Validator.VerifyBlockHeader >>>: Could not verify the block header solution");
-=======
                 _logger.Here().Fatal("Could not verify the block header solution");
->>>>>>> 19454b4b
                 return false;
             }
 
             var bits = Difficulty(blockHeader.Solution, blockHeader.Transactions.First().Vout.First().A.DivWithNaT());
             if (blockHeader.Bits != bits)
             {
-<<<<<<< HEAD
-                _logger.LogCritical("<<< Validator.VerifyBlockHeader >>>: Could not verify the block header bits");
-=======
                 _logger.Here().Fatal("Could not verify the block header bits");
->>>>>>> 19454b4b
                 return false;
             }
 
@@ -395,11 +342,7 @@
             var tempBlockHeader = _unitOfWork.DeliveredRepository.ToTrie(blockHeader);
             if (tempBlockHeader == null)
             {
-<<<<<<< HEAD
-                _logger.LogCritical("<<< Validator.VerifyBlockHeader >>>: Could not add the block header to merkel");
-=======
                 _logger.Here().Fatal("Could not add the block header to merkel");
->>>>>>> 19454b4b
                 return false;
             }
 
@@ -407,11 +350,7 @@
 
             if (blockHeader.MrklRoot != _unitOfWork.DeliveredRepository.MerkleRoot.ByteToHex())
             {
-<<<<<<< HEAD
-                _logger.LogCritical("<<< Validator.VerifyBlockHeader >>>: Could not verify the block header merkel");
-=======
                 _logger.Here().Fatal("Could not verify the block header merkel");
->>>>>>> 19454b4b
                 return false;
             }
 
@@ -421,11 +360,7 @@
                 blockHeader.LocktimeScript);
             if (!verified)
             {
-<<<<<<< HEAD
-                _logger.LogCritical("<<< Validator.VerifyBlockHeader >>>: Could not verify the block header locktime");
-=======
                 _logger.Here().Fatal("Could not verify the block header lock time");
->>>>>>> 19454b4b
                 return false;
             }
 
@@ -438,23 +373,14 @@
 
             if (prevBlock == null)
             {
-<<<<<<< HEAD
-                _logger.LogCritical("<<< Validator.VerifyBlockHeader >>>: Could not find previous block header");
-=======
                 _logger.Here().Fatal("Could not find previous block header");
->>>>>>> 19454b4b
                 return false;
             }
 
             verified = await VerifyTransactions(blockHeader.Transactions);
             if (!verified)
             {
-<<<<<<< HEAD
-                _logger.LogCritical(
-                    "<<< Validator.VerifyBlockHeader >>>: Could not verify the block header transactions");
-=======
                 _logger.Here().Fatal("Could not verify block header transactions");
->>>>>>> 19454b4b
                 return false;
             }
 
@@ -474,22 +400,14 @@
                 var verified = await VerifyTransaction(tx);
                 if (!verified)
                 {
-<<<<<<< HEAD
-                    _logger.LogCritical("<<< Validator.VerifyTransactions >>>: Could not verify the transaction");
-=======
                     _logger.Here().Fatal("Could not verify transaction");
->>>>>>> 19454b4b
                     return false;
                 }
 
                 verified = VerifyTransactionFee(tx);
                 if (!verified)
                 {
-<<<<<<< HEAD
-                    _logger.LogCritical("<<< Validator.VerifyTransactions >>>: Could not verify the transaction fee");
-=======
                     _logger.Here().Fatal("Could not verify transaction fee");
->>>>>>> 19454b4b
                     return false;
                 }
             }
@@ -529,20 +447,12 @@
                 
                 var verifyMlsag = mlsag.Verify(transaction.Rct[i].I, transaction.Mix, 2, m,
                     transaction.Vin[i].Key.K_Image, transaction.Rct[i].P, transaction.Rct[i].S);
-<<<<<<< HEAD
+                    _logger.Here().Fatal("Could not verify the MLSAG transaction");
 
                 if (verifyMlsag) continue;
                 
-                _logger.LogCritical("<<< Validator.VerifyTransaction >>>: Could not verify the MLSAG transaction");
                 
                 return false;
-=======
-                if (!verifyMLSAG)
-                {
-                    _logger.Here().Fatal("Could not verify the MLSAG transaction");
-                    return false;
-                }
->>>>>>> 19454b4b
             }
 
             return true;
@@ -565,18 +475,8 @@
 
             using var pedersen = new Pedersen();
 
-<<<<<<< HEAD
             var commitSum = pedersen.CommitSum(new List<byte[]> {vout.C}, new List<byte[]> {vout.C});
             return commitSum == null;
-=======
-            var commitSum = pedersen.CommitSum(new List<byte[]> { vout.C }, new List<byte[]> { vout.C });
-            if (commitSum != null)
-            {
-                return false;
-            }
-
-            return true;
->>>>>>> 19454b4b
         }
 
         /// <summary>
@@ -585,11 +485,7 @@
         /// <returns></returns>
         public ulong Fee(int nByte)
         {
-<<<<<<< HEAD
             return (0.000012 * nByte).ConvertToUInt64();
-=======
-            return ((double)0.000012 * nByte).ConvertToUInt64();
->>>>>>> 19454b4b
         }
         
         /// <summary>
@@ -610,16 +506,8 @@
             if (!verified) return false;
 
             using var pedersen = new Pedersen();
-<<<<<<< HEAD
             var commitSum = pedersen.CommitSum(new List<byte[]> {vout.C}, new List<byte[]> {vout.C});
             if (commitSum != null) return false;
-=======
-            var commitSum = pedersen.CommitSum(new List<byte[]> { vout.C }, new List<byte[]> { vout.C });
-            if (commitSum != null)
-            {
-                return false;
-            }
->>>>>>> 19454b4b
 
             return true;
         }
@@ -640,11 +528,7 @@
             if (!sc1.ToString().Equals(sc2.ToString())) return false;
 
             var tx = NBitcoin.Network.Main.CreateTransaction();
-<<<<<<< HEAD
             tx.Outputs.Add(new TxOut {ScriptPubKey = new Script(script)});
-=======
-            tx.Outputs.Add(new TxOut() { ScriptPubKey = new Script(script) });
->>>>>>> 19454b4b
 
             var spending = NBitcoin.Network.Main.CreateTransaction();
             spending.LockTime = new LockTime(DateTimeOffset.Now);
@@ -949,11 +833,7 @@
             var prepareMlsag = mlsag.Prepare(m, null, pcmOut.Length, pcmOut.Length, cols, rows, pcmIn, pcmOut, null);
             if (prepareMlsag) return m;
 
-<<<<<<< HEAD
-            _logger.LogCritical("<<< Validator.PrepareMlsag >>>: Could not verify the MLSAG transaction");
-=======
             _logger.Here().Fatal("Could not verify the MLSAG transaction");
->>>>>>> 19454b4b
             return null;
         }
     }
